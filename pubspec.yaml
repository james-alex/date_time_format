--- conflicted
+++ resolved
@@ -2,16 +2,12 @@
 description: >-
   Utilities for formatting Dart's DateTime object using standard
   date/time notation or as a relative time offset.
-<<<<<<< HEAD
-version: 2.0.0-nullsafety
-=======
-version: 1.1.1+1
->>>>>>> afcf3be8
+version: 2.0.0
 homepage: https://github.com/james-alex/date_time_format
 
 environment:
-  sdk: ">=2.12.0-0 <3.0.0"
+  sdk: ">=2.12.0 <3.0.0"
 
 dev_dependencies:
-  test: ^1.16.0-nullsafety.13
-  pedantic: ^1.10.0-nullsafety.3+  pedantic: ^1.11.0
+  test: ^1.16.5